import threading
from subprocess import call

import codecs
import os, json

from werkzeug.contrib.fixers import ProxyFix
from flask import Flask, request, redirect, url_for, render_template, flash, jsonify
from flask_dance.contrib.github import make_github_blueprint, github

# create our application
from centillion_search import Search


"""
The Centillion

The centillion is a search engine that indexes the following:
    - Folder of Markdown documents
    - Github issues
    - Google Drive folder

You provide:
    - Github API key via env var
    - Google Drive API key via file
"""


class UpdateIndexTask(object):
    def __init__(self, app_config, diff_index=False):
        self.diff_index = diff_index
        thread = threading.Thread(target=self.run, args=())

        self.gh_token = app_config['GITHUB_TOKEN']
        self.groupsio_credentials = {
                'groupsio_token' :     app_config['GROUPSIO_TOKEN'],
                'groupsio_username' :  app_config['GROUPSIO_USERNAME'],
                'groupsio_password' :  app_config['GROUPSIO_PASSWORD']
        }
        thread.daemon = True
        thread.start()

    def run(self):
        search = Search(app.config["INDEX_DIR"])

        if(self.diff_index):
            raise Exception("diff index not implemented")

        from get_centillion_config import get_centillion_config
        config = get_centillion_config('config_centillion.json')

<<<<<<< HEAD
        search.update_index_ghfiles(self.gh_access_token,config)
        search.update_index_issues(self.gh_access_token,config)
        search.update_index_gdocs(config)
=======
        search.update_index_groupsioemails(self.groupsio_credentials,config)
        ###search.update_index_ghfiles(self.gh_token,config)
        ###search.update_index_issues(self.gh_token,config)
        ###search.update_index_gdocs(config)
>>>>>>> de796880



app = Flask(__name__)
app.wsgi_app = ProxyFix(app.wsgi_app)

# Load default config and override config from an environment variable
app.config.from_pyfile("config_flask.py")

#github_bp = make_github_blueprint()
github_bp = make_github_blueprint(
                        client_id = os.environ.get('GITHUB_OAUTH_CLIENT_ID'),
                        client_secret = os.environ.get('GITHUB_OAUTH_CLIENT_SECRET'),
                        scope='read:org')

app.register_blueprint(github_bp, url_prefix="/login")

contents404 = "<html><body><h1>Status: Error 404 Page Not Found</h1></body></html>"
contents403 = "<html><body><h1>Status: Error 403 Access Denied</h1></body></html>"
contents200 = "<html><body><h1>Status: OK 200</h1></body></html>"


##############################
# Flask routes

@app.route('/')
def index():

    if not github.authorized:
        return redirect(url_for("github.login"))

    else:

        username = github.get("/user").json()['login']

        resp = github.get("/user/orgs")
        if resp.ok:

            # If they are in team copper, redirect to search.
            # Otherwise, hit em with a 403
            all_orgs = resp.json()
            for org in all_orgs:
                if org['login']=='dcppc':
                    copper_team_id = '2700235'
                    mresp = github.get('/teams/%s/members/%s'%(copper_team_id,username))
                    if mresp.status_code==204:

                        # --------------------
                        # Business as usual
                        return redirect(url_for("search", query="", fields=""))

            return contents403

        return contents404



@app.route('/search')
def search():

    if not github.authorized:
        return redirect(url_for("github.login"))

    username = github.get("/user").json()['login']

    resp = github.get("/user/orgs")
    if resp.ok:

        all_orgs = resp.json()
        for org in all_orgs:
            if org['login']=='dcppc':

                copper_team_id = '2700235'

                mresp = github.get('/teams/%s/members/%s'%(copper_team_id,username))
                if mresp.status_code==204:

                    # --------------------
                    # Business as usual
                    query = request.args['query']
                    fields = request.args.get('fields')
                    if fields == 'None':
                        fields = None

                    search = Search(app.config["INDEX_DIR"])
                    if not query:
                        parsed_query = ""
                        result = []

                    else:
                        parsed_query, result = search.search(query.split(), fields=[fields])

                    totals = search.get_document_total_count()

                    return render_template('search.html', 
                                           entries=result, 
                                           query=query, 
                                           parsed_query=parsed_query, 
                                           fields=fields, 
                                           totals=totals)

    return contents403


@app.route('/update_index')
def update_index():

    if not github.authorized:
        return redirect(url_for("github.login"))

    username = github.get("/user").json()['login']

    resp = github.get("/user/orgs")
    if resp.ok:

        all_orgs = resp.json()
        for org in all_orgs:
            if org['login']=='dcppc':

                copper_team_id = '2700235'

                mresp = github.get('/teams/%s/members/%s'%(copper_team_id,username))
                if mresp.status_code==204:

                    # --------------------
                    # Business as usual
                    UpdateIndexTask(app.config,
                                    diff_index=False)
                    flash("Rebuilding index, check console output")
                    return render_template("controlpanel.html", 
                                           totals={})

    return contents403



@app.route('/control_panel')
def control_panel():

    if not github.authorized:
        return redirect(url_for("github.login"))

    username = github.get("/user").json()['login']

    resp = github.get("/user/orgs")
    if resp.ok:

        all_orgs = resp.json()
        for org in all_orgs:
            if org['login']=='dcppc':

                copper_team_id = '2700235'

                mresp = github.get('/teams/%s/members/%s'%(copper_team_id,username))
                if mresp.status_code==204:

                    return render_template("controlpanel.html", 
                                           totals={})

    return contents403



@app.route('/master_list')
def master_list():

    if not github.authorized:
        return redirect(url_for("github.login"))

    username = github.get("/user").json()['login']

    resp = github.get("/user/orgs")
    if resp.ok:

        all_orgs = resp.json()
        for org in all_orgs:
            if org['login']=='dcppc':

                copper_team_id = '2700235'

                mresp = github.get('/teams/%s/members/%s'%(copper_team_id,username))
                if mresp.status_code==204:

                    return render_template("masterlist.html")

    return contents403



@app.route('/list/<doctype>')
def list_docs(doctype):
    search = Search(app.config["INDEX_DIR"])
    return jsonify(search.get_list(doctype))

@app.errorhandler(404)
def oops(e):
    return contents404

if __name__ == '__main__':
    # if running local instance, set to true
    os.environ['OAUTHLIB_INSECURE_TRANSPORT'] = 'true'
    app.run(host="0.0.0.0",port=5000)
<|MERGE_RESOLUTION|>--- conflicted
+++ resolved
@@ -49,16 +49,10 @@
         from get_centillion_config import get_centillion_config
         config = get_centillion_config('config_centillion.json')
 
-<<<<<<< HEAD
-        search.update_index_ghfiles(self.gh_access_token,config)
-        search.update_index_issues(self.gh_access_token,config)
-        search.update_index_gdocs(config)
-=======
         search.update_index_groupsioemails(self.groupsio_credentials,config)
         ###search.update_index_ghfiles(self.gh_token,config)
         ###search.update_index_issues(self.gh_token,config)
         ###search.update_index_gdocs(config)
->>>>>>> de796880
 
 
 
