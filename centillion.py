--- conflicted
+++ resolved
@@ -49,11 +49,7 @@
         from get_centillion_config import get_centillion_config
         config = get_centillion_config('config_centillion.json')
 
-<<<<<<< HEAD
-        search.update_index_groupsioemails(self.groupsio_credentials,config)
-=======
         search.update_index_emailthreads(self.groupsio_credentials,config)
->>>>>>> 3311ccf4
         ###search.update_index_ghfiles(self.gh_token,config)
         ###search.update_index_issues(self.gh_token,config)
         ###search.update_index_gdocs(config)
