import shutil
import html.parser

from github import Github, GithubException
import base64

from gdrive_util import GDrive
from groupsio_util import GroupsIOArchivesCrawler, GroupsIOException
from apiclient.http import MediaIoBaseDownload

import mistune
from whoosh.fields import *
import whoosh.index as index
import os, re, io, requests
import tempfile, subprocess
import pypandoc
import os.path
import codecs
from datetime import datetime

from whoosh.qparser import MultifieldParser, QueryParser
from whoosh.analysis import StemmingAnalyzer


"""
centillion_search.py 

Define a Search object for use by the centillion search engine.

Auth:
- google drive/google oauth requires credentials.json
- github oauth requires api token passed via GITHUB_TOKEN

Search object functions:
- open_index - creates the schema
- add_issue
- add_document - 2 methods with diff sigs
- update_index_issues
- update_index_gdocs - 2 methods to update respective collections
- update_main_index - update entire search index (calls update_index_*)
- create_search_results - package things up for jinja
- search - run the query, pass results to jinja-packager

Schema:
    - id
    - kind
    - fingerprint
    - created_time
    - modified_time
    - indexed_time
    - title
    - url
    - mimetype
    - owner_email
    - owner_name
    - repo_name
    - repo_url
    - issue_title
    - issue_url
    - github_user
    - content
"""


def clean_timestamp(dt):
    return dt.replace(microsecond=0).isoformat()


class SearchResult:
    score = 1.0
    path = None
    content = ""
    content_highlight = ""
    headlines = None
    tags = ""


class DontEscapeHtmlInCodeRenderer(mistune.Renderer):
    def __init__(self, **kwargs):
        super(DontEscapeHtmlInCodeRenderer, self).__init__(**kwargs)

    def block_code(self, code, lang):
        if not lang:
            return '<pre><code>%s\n</code></pre>\n' % code
        return '<pre><code class="lang-%s">%s\n</code></pre>\n' % (lang, code)

    def codespan(self, text):
        return '<code>%s</code>' % text.rstrip()


class Search:
    ix = None
    index_folder = None
    markdown = mistune.Markdown(renderer=DontEscapeHtmlInCodeRenderer(), escape=False)
    html_parser = html.parser.HTMLParser()
    schema = None

    def __init__(self, index_folder):
        self.open_index(index_folder)


    # ------------------------------
    # Update the entire index

    def update_index(self, groupsio_credentials, gh_token, config):
        """
        Update the entire search index
        """
        self.update_index_emailthreads(groupsio_credentials, config)
        try:
            self.update_index_emailthreads(groupsio_credentials, config)
        except GroupsIOException as e:
            print("ERROR: While re-indexing: failed to update Groups.io email threads, hit API rate limit")
            print(repr(e))
            print("Continuing...")
            pass

        try:
            search.update_index_ghfiles(self.gh_token,config)
        except Exception as e:
            print("ERROR: While re-indexing: failed to update Github files")
            print(repr(e))
            print("Continuing...")
            pass

        try:
            search.update_index_issues(self.gh_token,config)
        except:
            print("ERROR: While re-indexing: failed to update Github issues")
            print(repr(e))
            print("Continuing...")
            pass

        try:
            search.update_index_gdocs(config)
        except:
            print("ERROR: While re-indexing: failed to update Google Drive files")
            print(repr(e))
            print("Continuing...")
            pass


    # ------------------------------
    # Create a schema and open a search index
    # on disk.

    def open_index(self, index_folder, create_new=False):
        """
        Create a schema,
        and create/open a search index
        that lives on disk.
        """
        self.index_folder = index_folder
        if create_new:
            if os.path.exists(index_folder):
                shutil.rmtree(index_folder)
                print("deleted index folder: " + index_folder)

        if not os.path.exists(index_folder):
            os.mkdir(index_folder)

        exists = index.exists_in(index_folder)
        stemming_analyzer = StemmingAnalyzer()

        
        # ------------------------------
        # This is where the search index's document schema
        # is defined.

        schema = Schema(
                id = ID(stored=True, unique=True),
                kind = ID(stored=True),

                created_time = ID(stored=True),
                modified_time = ID(stored=True),
                indexed_time = ID(stored=True),
                
                title = TEXT(stored=True, field_boost=100.0),
                url = ID(stored=True, unique=True),
                
                mimetype=ID(stored=True),
                owner_email=ID(stored=True),
                owner_name=TEXT(stored=True),
                
                repo_name=TEXT(stored=True),
                repo_url=ID(stored=True),

                github_user=TEXT(stored=True),

                # comments only
                issue_title=TEXT(stored=True, field_boost=100.0),
                issue_url=ID(stored=True),
                
                content=TEXT(stored=True, analyzer=stemming_analyzer)
        )


        # Now that we have a schema,
        # make an index!
        if not exists:
            self.ix = index.create_in(index_folder, schema)
        else:
            self.ix = index.open_dir(index_folder)


    # ------------------------------
    # IMPORTANT:
    # Define how to add documents


    def add_drive_file(self, writer, item, temp_dir, config, update=False):
        """
        Add a Google Drive document/file to a search index.
        If it is a document, extract the contents.
        """

        # There are two kinds of documents:
        # - documents with text that can be extracted (docx)
        # - everything else
        
        mimetype = re.split('[/\.]',item['mimeType'])[-1]
        mimemap = {
                'document' : 'docx',
        }

        content = ""
        if mimetype not in mimemap.keys():

            # Not a document - just a file
            print("Indexing Google Drive file \"%s\" of type %s"%(item['name'], mimetype))
            writer.delete_by_term('id',item['id'])

            # Index a plain google drive file
            writer.add_document(
                    id = item['id'],
                    kind = 'gdoc',
                    created_time = item['createdTime'],
                    modified_time = item['modifiedTime'],
                    indexed_time = datetime.now().replace(microsecond=0).isoformat(),
                    title = item['name'],
                    url = item['webViewLink'],
                    mimetype = mimetype,
                    owner_email = item['owners'][0]['emailAddress'],
                    owner_name = item['owners'][0]['displayName'],
                    repo_name='',
                    repo_url='',
                    github_user='',
                    issue_title='',
                    issue_url='',
                    content = content
            )


        else:
            # Document with text
            # Perform content extraction

            # -----------
            # docx Content Extraction:
            # 
            # We can only do this with .docx files
            # This is a file type we know how to convert
            # Construct the URL and download it

            print("Indexing Google Drive document \"%s\" of type %s"%(item['name'], mimetype))
            print(" > Extracting content")


            # Create a URL and a destination filename
            file_ext = mimemap[mimetype]
            file_url = "https://docs.google.com/document/d/%s/export?format=%s"%(item['id'], file_ext)

            # This re could probablybe improved
            name = re.sub('/','_',item['name'])

            # Now make the pandoc input/output filenames
            out_ext = 'txt'
            pandoc_fmt = 'plain'
            if name.endswith(file_ext):
                infile_name = name
                outfile_name = re.sub(file_ext,out_ext,infile_name)
            else:
                infile_name  = name+'.'+file_ext
                outfile_name = name+'.'+out_ext


            # Assemble input/output file paths
            fullpath_input = os.path.join(temp_dir,infile_name)
            fullpath_output = os.path.join(temp_dir,outfile_name)

            # Use requests.get to download url to file
            r = requests.get(file_url, allow_redirects=True)
            with open(fullpath_input, 'wb') as f:
                f.write(r.content)

            # Try to convert docx file to plain text
            try:
                output = pypandoc.convert_file(fullpath_input,
                                               pandoc_fmt,
                                               format='docx',
                                               outputfile=fullpath_output
                )
                assert output == ""
            except RuntimeError:
                print(" > XXXXXX Failed to index document \"%s\""%(item['name']))


            # If export was successful, read contents of markdown
            # into the content variable.
            if os.path.isfile(fullpath_output):
                # Export was successful
                with codecs.open(fullpath_output, encoding='utf-8') as f:
                    content = f.read()


            # No matter what happens, clean up.
            print(" > Cleaning up \"%s\""%item['name'])

            ## test
            #print(" ".join(['rm','-fr',fullpath_output]))
            #print(" ".join(['rm','-fr',fullpath_input]))

            # do it
            subprocess.call(['rm','-fr',fullpath_output])
            subprocess.call(['rm','-fr',fullpath_input])

            if update:
                print(" > Removing old record")
                writer.delete_by_term('id',item['id'])
            else:
                print(" > Creating a new record")

            writer.add_document(
                    id = item['id'],
                    kind = 'gdoc',
                    created_time = item['createdTime'],
                    modified_time = item['modifiedTime'],
                    indexed_time = datetime.now().replace(microsecond=0).isoformat(),
                    title = item['name'],
                    url = item['webViewLink'],
                    mimetype = mimetype,
                    owner_email = item['owners'][0]['emailAddress'],
                    owner_name = item['owners'][0]['displayName'],
                    repo_name='',
                    repo_url='',
                    github_user='',
                    issue_title='',
                    issue_url='',
                    content = content
            )




    # ------------------------------
    # Add a single github issue and its comments
    # to a search index.


    def add_issue(self, writer, issue, gh_token, config, update=True):
        """
        Add a Github issue/comment to a search index.
        """
        repo = issue.repository
        repo_name = repo.owner.login+"/"+repo.name
        repo_url = repo.html_url

        print("Indexing issue %s"%(issue.html_url))

        # Combine comments with their respective issues.
        # Otherwise just too noisy.
        issue_comment_content = issue.body.rstrip()
        issue_comment_content += "\n"

        # Handle the comments content
        if(issue.comments>0):

            comments = issue.get_comments()
            for comment in comments:

                issue_comment_content += comment.body.rstrip()
                issue_comment_content += "\n"

        # Now create the actual search index record
        created_time = clean_timestamp(issue.created_at)
        modified_time = clean_timestamp(issue.updated_at)
        indexed_time = clean_timestamp(datetime.now())

        # Add one document per issue thread,
        # containing entire text of thread.
        writer.add_document(
                id = issue.html_url,
                kind = 'issue',
                created_time = created_time,
                modified_time = modified_time,
                indexed_time = indexed_time,
                title = issue.title,
                url = issue.html_url,
                mimetype='',
                owner_email='',
                owner_name='',
                repo_name = repo_name,
                repo_url = repo_url,
                github_user = issue.user.login,
                issue_title = issue.title,
                issue_url = issue.html_url,
                content = issue_comment_content
        )



    # ------------------------------
    # Add a single github file 
    # to a search index.

    def add_ghfile(self, writer, d, gh_token, config, update=True):
        """
        Use a Github file API record to add a filename
        to the search index.
        """
        MARKDOWN_EXTS = ['.md','.markdown']

        repo = d['repo']
        org = d['org']
        repo_name = org + "/" + repo
        repo_url = "https://github.com/" + repo_name

        try:
            fpath = d['path']
            furl = d['url']
            fsha = d['sha']
            _, fname = os.path.split(fpath)
            _, fext = os.path.splitext(fpath)
        except:
            print(" > XXXXXXXX Failed to find file info.")
            return

        indexed_time = clean_timestamp(datetime.now())

        if fext in MARKDOWN_EXTS:
            print("Indexing markdown doc %s from repo %s"%(fname,repo_name))

            # Unpack the requests response and decode the content
            # 
            # don't forget the headers for private repos!
            # useful: https://bit.ly/2LSAflS

            headers = {'Authorization' : 'token %s'%(gh_token)}

            response = requests.get(furl, headers=headers)
            if response.status_code==200:
                jresponse = response.json()
                content = ""
                try:
                    binary_content = re.sub('\n','',jresponse['content'])
                    content = base64.b64decode(binary_content).decode('utf-8')
                except KeyError:
                    print(" > XXXXXXXX Failed to extract 'content' field. You probably hit the rate limit.")

            else:
                print(" > XXXXXXXX Failed to reach file URL. There may be a problem with authentication/headers.")
                return 

            usable_url = "https://github.com/%s/blob/master/%s"%(repo_name, fpath)

            # Now create the actual search index record
            writer.add_document(
                    id = fsha,
                    kind = 'markdown',
                    created_time = '',
                    modified_time = '',
                    indexed_time = indexed_time,
                    title = fname,
                    url = usable_url,
                    mimetype='',
                    owner_email='',
                    owner_name='',
                    repo_name = repo_name,
                    repo_url = repo_url,
                    github_user = '',
                    issue_title = '',
                    issue_url = '',
                    content = content
            )

        else:
            print("Indexing github file %s from repo %s"%(fname,repo_name))

            key = fname+"_"+fsha

            # Now create the actual search index record
            writer.add_document(
                    id = key,
                    kind = 'ghfile',
                    created_time = '',
                    modified_time = '',
                    indexed_time = indexed_time,
                    title = fname,
                    url = repo_url,
                    mimetype='',
                    owner_email='',
                    owner_name='',
                    repo_name = repo_name,
                    repo_url = repo_url,
                    github_user = '',
                    issue_title = '',
                    issue_url = '',
                    content = ''
            )




    # ------------------------------
    # Add a single github file 
    # to a search index.

    def add_emailthread(self, writer, d, config, update=True):
        """
        Use a Github file API record to add a filename
        to the search index.
        """
        indexed_time = clean_timestamp(datetime.now())

        # Now create the actual search index record
        writer.add_document(
                id = d['permalink'],
                kind = 'emailthread',
                created_time = '',
                modified_time = '',
                indexed_time = indexed_time,
                title = d['subject'],
                url = d['permalink'],
                mimetype='',
                owner_email='',
                owner_name=d['original_sender'],
                repo_name = '',
                repo_url = '',
                github_user = '',
                issue_title = '',
                issue_url = '',
                content = d['content']
        )




    # ------------------------------
    # Define how to update search index
    # using different kinds of collections


    # ------------------------------
    # Google Drive Files/Documents

    def update_index_gdocs(self, 
                           config):
        """
        Update the search index using a collection of 
        Google Drive documents and files.
        
        Uses the 'id' field to uniquely identify documents.

        Also see:
        https://developers.google.com/drive/api/v3/reference/files
        """

        # Updated algorithm:
        # - get set of indexed ids
        # - get set of remote ids
        # - drop indexed ids not in remote ids
        # - index all remote ids
        # - add hash check in add_


        # Get the set of indexed ids:
        # ------
        indexed_ids = set()
        p = QueryParser("kind", schema=self.ix.schema)
        q = p.parse("gdoc")
        with self.ix.searcher() as s:
            results = s.search(q,limit=None)
            for result in results:
                indexed_ids.add(result['id'])


        # Get the set of remote ids:
        # ------
        # Start with google drive api object
        gd = GDrive()
        service = gd.get_service()
        drive = service.files()

        # Now index all the docs in the google drive folder

        # The trick is to set next page token to None 1st time thru (fencepost)
        nextPageToken = None

        # Use the pager to return all the things
        remote_ids = set()
        full_items = {}
        while True:
            ps = 100
            results = drive.list(
                    pageSize=ps,
                    pageToken=nextPageToken,
                    fields = "nextPageToken, files(id, kind, createdTime, modifiedTime, mimeType, name, owners, webViewLink)",
                    spaces="drive"
            ).execute()

            nextPageToken = results.get("nextPageToken")
            files = results.get("files",[])
            for f in files:
                
                # Add all remote docs to a set
                remote_ids.add(f['id'])

                # Also store the doc
                full_items[f['id']] = f
            
            ## Shorter:
            #break
            # Longer:
            if nextPageToken is None:
                break


        writer = self.ix.writer()
        count = 0
        temp_dir = tempfile.mkdtemp(dir=os.getcwd())
        print("Temporary directory: %s"%(temp_dir))



        # Drop any id in indexed_ids
        # not in remote_ids
        drop_ids = indexed_ids - remote_ids
        for drop_id in drop_ids:
            writer.delete_by_term('id',drop_id)


        # Update any id in indexed_ids
        # and in remote_ids
        update_ids = indexed_ids & remote_ids
        for update_id in update_ids:
            # cop out
            writer.delete_by_term('id',update_id)
            item = full_items[update_id]
            self.add_drive_file(writer, item, temp_dir, config, update=True)
            count += 1


        # Add any id not in indexed_ids
        # and in remote_ids
        add_ids = remote_ids - indexed_ids
        for add_id in add_ids:
            item = full_items[add_id]
            self.add_drive_file(writer, item, temp_dir, config, update=False)
            count += 1


        print("Cleaning temporary directory: %s"%(temp_dir))
        subprocess.call(['rm','-fr',temp_dir])

        writer.commit()
        print("Done, updated %d documents in the index" % count)


    # ------------------------------
    # Github Issues/Comments

    def update_index_issues(self, gh_token, config):
        """
        Update the search index using a collection of 
        Github repo issues and comments.
        """
        # Updated algorithm:
        # - get set of indexed ids
        # - get set of remote ids
        # - drop indexed ids not in remote ids
        # - index all remote ids

        # Get the set of indexed ids:
        # ------
        indexed_issues = set()
        p = QueryParser("kind", schema=self.ix.schema)
        q = p.parse("issue")
        with self.ix.searcher() as s:
            results = s.search(q,limit=None)
            for result in results:
                indexed_issues.add(result['id'])


        # Get the set of remote ids:
        # ------
        # Start with api object
        g = Github(gh_token)

        # Now index all issue threads in the user-specified repos

        # Start by collecting all the things
        remote_issues = set()
        full_items = {}

        # Iterate over each repo 
        list_of_repos = config['repositories']
        for r in list_of_repos:

            if '/' not in r:
                err = "Error: specify org/reponame or user/reponame in list of repos"
                raise Exception(err)

            this_org, this_repo = re.split('/',r)
            try:
                org = g.get_organization(this_org)
                repo = org.get_repo(this_repo)
            except:
                print("Error: could not gain access to repository %s"%(r))
                continue

            # Iterate over each issue thread
            issues = repo.get_issues()
            for issue in issues:

                # For each issue/comment URL,
                # grab the key and store the 
                # corresponding issue object
                key = issue.html_url
                value = issue

                remote_issues.add(key)
                full_items[key] = value

        writer = self.ix.writer()
        count = 0

        # Drop issues in indexed_issues
        for drop_issue in indexed_issues:
            writer.delete_by_term('id',drop_issue)


        # Add any issue in remote_issues
        for add_issue in remote_issues:
            item = full_items[add_issue]
            self.add_issue(writer, item, gh_token, config, update=False)
            count += 1


        writer.commit()
        print("Done, updated %d documents in the index" % count)



    # ------------------------------
    # Github Files

    def update_index_ghfiles(self, gh_token, config): 
        """
        Update the search index using a collection of 
        files (and, separately, Markdown files) from 
        a Github repo.
        """
        # Updated algorithm:
        # - get set of indexed ids
        # - get set of remote ids
        # - drop indexed ids not in remote ids
        # - index all remote ids

        # Get the set of indexed ids:
        # ------
        indexed_ids = set()
        p = QueryParser("kind", schema=self.ix.schema)
        q = p.parse("ghfile")
        with self.ix.searcher() as s:
            results = s.search(q,limit=None)
            for result in results:
                indexed_ids.add(result['id'])

        q = p.parse("markdown")
        with self.ix.searcher() as s:
            results = s.search(q,limit=None)
            for result in results:
                indexed_ids.add(result['id'])

        # Get the set of remote ids:
        # ------
        # Start with api object
        g = Github(gh_token)

        # Now index all the files.

        # Start by collecting all the things
        remote_ids = set()
        full_items = {}

        # Iterate over each repo 
        list_of_repos = config['repositories']
        for r in list_of_repos:

            if '/' not in r:
                err = "Error: specify org/reponame or user/reponame in list of repos"
                raise Exception(err)

            this_org, this_repo = re.split('/',r)
            try:
                org = g.get_organization(this_org)
                repo = org.get_repo(this_repo)
            except:
                print("Error: could not gain access to repository %s"%(r))
                continue


            # Get head commit
            commits = repo.get_commits()
            try:
                last = commits[0]
                sha = last.sha
            except GithubException:
                print("Error: could not get commits from repository %s"%(r))
                continue

            # Get all the docs
            tree = repo.get_git_tree(sha=sha, recursive=True)
            docs = tree.raw_data['tree']
            print("Parsing file ids from repository %s"%(r))

            for d in docs:

                # For each doc, get the file extension
                # and decide what to do with it.

                fpath = d['path']
                _, fname = os.path.split(fpath)
                _, fext = os.path.splitext(fpath)
                fpathpieces = fpath.split('/')

                ignore_file = fname[0]=='.' or fname[0]=='_'
                ignore_dir = False
                for piece in fpathpieces:
                    if piece[0]=='.' or piece[0]=='_':
                        ignore_dir = True

                if not ignore_file and not ignore_dir:
                    key = d['sha']

                    d['org'] = this_org
                    d['repo'] = this_repo
                    value = d

                    remote_ids.add(key)
                    full_items[key] = value

        writer = self.ix.writer()
        count = 0

        # Drop any id in indexed_ids
        for drop_id in indexed_ids:
            writer.delete_by_term('id',drop_id)


        # Add any issue in remote_ids
        # and in remote_ids
        for add_id in remote_ids:
            item = full_items[add_id]
            self.add_ghfile(writer, item, gh_token, config, update=False)
            count += 1


        writer.commit()
        print("Done, updated %d Github files in the index" % count)



    # ------------------------------
    # Groups.io Emails


    def update_index_emailthreads(self, groupsio_token, config):
        """
        Update the search index using the email archives
        of groups.io groups. This method looks deceptively
        simple, all the logic is hidden in the spider
        (groupsio_util.py).

        RELEASE THE SPIDER!!!
        """
        # Algorithm:
        # - get set of indexed ids
        # - get set of remote ids
        # - drop indexed ids not in remote ids
        # - index all remote ids

        # Get the set of indexed ids:
        # ------
        indexed_ids = set()
        p = QueryParser("kind", schema=self.ix.schema)
        q = p.parse("emailthread")
        with self.ix.searcher() as s:
            results = s.search(q,limit=None)
            for result in results:
                indexed_ids.add(result['id'])

        # Get the set of remote ids:
        # ------
        spider = GroupsIOArchivesCrawler(groupsio_token,'dcppc')

        # ask spider to crawl the archives
        spider.crawl_group_archives()

        # now spider.archives is a list of dictionaries
        # that each represent a thread:
        #   thread = {
        #           'permalink' : permalink,
        #           'subject' : subject,
        #           'original_sender' : original_sender,
        #           'content' : full_content
        #   }
        #
        # It is hard to reliablly extract more information
        # than that from the email thread.

        writer = self.ix.writer()
        count = 0

        # archives is a dictionary
        # keys are IDs (urls)
        # values are dictionaries
        archives = spider.get_archives()

        # Start by collecting all the things
        remote_ids = set()
        for k in archives.keys():
            remote_ids.add(k)

<<<<<<< HEAD
        # drop indexed_ids
        for drop_id in indexed_ids:
            writer.delete_by_term('id',drop_id)

        # add remote_ids
=======
        writer = self.ix.writer()
        count = 0

        # Drop any id in indexed_ids
        for drop_id in indexed_ids:
            writer.delete_by_term('id',drop_id)

        # Add any issue in remote_ids
        # and in remote_ids
>>>>>>> 686a410e
        for add_id in remote_ids:
            item = archives[add_id]
            self.add_emailthread(writer, item, config, update=False)
            count += 1

        writer.commit()
        print("Done, updated %d Groups.io email threads in the index" % count)


    # ---------------------------------
    # Search results bundler


    def create_search_result(self, results):

        # Allow larger fragments
        results.fragmenter.maxchars = 300

        # Show more context before and after
        results.fragmenter.surround = 50

        search_results = []
        for r in results:

            # Note: this is where we package things up 
            # for the Jinja template "search.html".
            # For example, the Jinja template
            # contains a {% for e in entries %}
            # and then an {{e.score}}

            sr = SearchResult()
            sr.score = r.score

            # IMPORTANT:
            # update search.html with what you want to see
            # in each search result's "metadata" (links,
            # parent repos, users, etc.)

            # sr variables are available in Jinja
            # r variables are from documents (follow schema)

            sr.id = r['id']
            sr.kind = r['kind']

            sr.created_time = r['created_time']
            sr.modified_time = r['modified_time']
            sr.indexed_time = r['indexed_time']

            sr.title = r['title']
            sr.url = r['url']

            sr.mimetype = r['mimetype']

            sr.owner_email = r['owner_email']
            sr.owner_name = r['owner_name']

            sr.repo_name = r['repo_name']
            sr.repo_url = r['repo_url']

            sr.issue_title = r['issue_title']
            sr.issue_url = r['issue_url']

            sr.github_user = r['github_user']

            sr.content = r['content']

            highlights = r.highlights('content')
            if not highlights:
                # just use the first 1,000 words of the document
                highlights = self.cap(r['content'], 1000)

            highlights = self.html_parser.unescape(highlights)
            html = self.markdown(highlights)
            html = re.sub(r'\n','<br />',html)
            sr.content_highlight = html

            search_results.append(sr)

        return search_results




    def search(self, query_list, fields=None):

        with self.ix.searcher() as searcher:
            query_string = " ".join(query_list)
            query = None
            if "\"" in query_string or ":" in query_string:
                query = QueryParser("content", self.schema).parse(query_string)
            elif len(fields) == 1 and fields[0] == "filename":
                pass
            elif len(fields) == 2:
                pass
            else:
                # If the user does not specify a field,
                # these are the fields that are actually searched
                fields = ['title',
                          'content']
            if not query:
                query = MultifieldParser(fields, schema=self.ix.schema).parse(query_string)
            parsed_query = "%s" % query
            print("query: %s" % parsed_query)
            results = searcher.search(query, terms=False, scored=True, groupedby="kind")
            search_result = self.create_search_result(results)

        return parsed_query, search_result



    def cap(self, s, l):
        return s if len(s) <= l else s[0:l - 3] + '...'

    def get_document_total_count(self):
        p = QueryParser("kind", schema=self.ix.schema)

        counts = {
                "gdoc" : None,
                "issue" : None,
                "ghfile" : None,
                "markdown" : None,
                "emailthread" : None,
                "total" : None
        }
        for key in counts.keys():
            q = p.parse(key)
            with self.ix.searcher() as s:
                results = s.search(q,limit=None)
                counts[key] = len(results)

        counts['total'] = sum(counts[k] for k in counts.keys())

        return counts


    def get_list(self,doctype):
        """
        Get a listing of all files, 
        so we can construct the page that 
        lists everyone and everything that
        centillion indexes.
        """
        # Unfortunately, we have to treat
        # each doctype separately, b/c of
        # what is most relevant to display
        # in the everything-list.
        item_keys=''
        if doctype=='gdoc':
            item_keys = ['title','owner_name','url','mimetype']
        elif doctype=='emailthread':
            item_keys = ['title','owner_name','url']
        elif doctype=='issue':
            item_keys = ['title','repo_name','repo_url','url']
        elif doctype=='ghfile':
            item_keys = ['title','repo_name','repo_url','url']
        elif doctype=='markdown':
            item_keys = ['title','repo_name','repo_url','url']
        else:
            raise Exception("Could not find document of type %s"%(doctype))

        json_results = []

        p = QueryParser("kind", schema=self.ix.schema)
        q = p.parse(doctype)
        with self.ix.searcher() as s:
            results = s.search(q,limit=None)
            for r in results:
                d = {}
                for k in item_keys:
                    d[k] = r[k]
                json_results.append(d)

        return json_results


if __name__ == "__main__":

    raise Exception("Error: main method not implemented (fix groupsio credentials first)")

    search = Search("search_index")

    from get_centillion_config import get_centillion_config
    config = get_centillion_config('config_centillion.json')

    gh_token = os.environ['GITHUB_TOKEN']

    search.update_index_issues(gh_token,config)
    search.update_index_gdocs(config)
<|MERGE_RESOLUTION|>--- conflicted
+++ resolved
@@ -932,23 +932,11 @@
         for k in archives.keys():
             remote_ids.add(k)
 
-<<<<<<< HEAD
         # drop indexed_ids
         for drop_id in indexed_ids:
             writer.delete_by_term('id',drop_id)
 
         # add remote_ids
-=======
-        writer = self.ix.writer()
-        count = 0
-
-        # Drop any id in indexed_ids
-        for drop_id in indexed_ids:
-            writer.delete_by_term('id',drop_id)
-
-        # Add any issue in remote_ids
-        # and in remote_ids
->>>>>>> 686a410e
         for add_id in remote_ids:
             item = archives[add_id]
             self.add_emailthread(writer, item, config, update=False)
