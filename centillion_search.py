import shutil
import html.parser

from github import Github, GithubException
import base64

from gdrive_util import GDrive
from groupsio_util import GroupsIOArchivesCrawler
from apiclient.http import MediaIoBaseDownload

import mistune
from whoosh.fields import *
import whoosh.index as index
import os, re, io, requests
import tempfile, subprocess
import pypandoc
import os.path
import codecs
from datetime import datetime

from whoosh.qparser import MultifieldParser, QueryParser
from whoosh.analysis import StemmingAnalyzer


"""
centillion_search.py 

Define a Search object for use by the centillion search engine.

Auth:
- google drive/google oauth requires credentials.json
- github oauth requires api token passed via GITHUB_TOKEN

Search object functions:
- open_index - creates the schema
- add_issue
- add_document - 2 methods with diff sigs
- update_index_issues
- update_index_gdocs - 2 methods to update respective collections
- update_main_index - update entire search index (calls update_index_*)
- create_search_results - package things up for jinja
- search - run the query, pass results to jinja-packager

Schema:
    - id
    - kind
    - fingerprint
    - created_time
    - modified_time
    - indexed_time
    - title
    - url
    - mimetype
    - owner_email
    - owner_name
    - repo_name
    - repo_url
    - issue_title
    - issue_url
    - github_user
    - content
"""


def clean_timestamp(dt):
    return dt.replace(microsecond=0).isoformat()


class SearchResult:
    score = 1.0
    path = None
    content = ""
    content_highlight = ""
    headlines = None
    tags = ""


class DontEscapeHtmlInCodeRenderer(mistune.Renderer):
    def __init__(self, **kwargs):
        super(DontEscapeHtmlInCodeRenderer, self).__init__(**kwargs)

    def block_code(self, code, lang):
        if not lang:
            return '<pre><code>%s\n</code></pre>\n' % code
        return '<pre><code class="lang-%s">%s\n</code></pre>\n' % (lang, code)

    def codespan(self, text):
        return '<code>%s</code>' % text.rstrip()


class Search:
    ix = None
    index_folder = None
    markdown = mistune.Markdown(renderer=DontEscapeHtmlInCodeRenderer(), escape=False)
    html_parser = html.parser.HTMLParser()
    schema = None

    def __init__(self, index_folder):
        self.open_index(index_folder)


    # ------------------------------
    # Create a schema and open a search index
    # on disk.

    def open_index(self, index_folder, create_new=False):
        """
        Create a schema,
        and create/open a search index
        that lives on disk.
        """
        self.index_folder = index_folder
        if create_new:
            if os.path.exists(index_folder):
                shutil.rmtree(index_folder)
                print("deleted index folder: " + index_folder)

        if not os.path.exists(index_folder):
            os.mkdir(index_folder)

        exists = index.exists_in(index_folder)
        stemming_analyzer = StemmingAnalyzer()

        
        # ------------------------------
        # This is where the search index's document schema
        # is defined.

        schema = Schema(
                id = ID(stored=True, unique=True),
                kind = ID(stored=True),

                created_time = ID(stored=True),
                modified_time = ID(stored=True),
                indexed_time = ID(stored=True),
                
                title = TEXT(stored=True, field_boost=100.0),
                url = ID(stored=True, unique=True),
                
                mimetype=ID(stored=True),
                owner_email=ID(stored=True),
                owner_name=TEXT(stored=True),
                
                repo_name=TEXT(stored=True),
                repo_url=ID(stored=True),

                github_user=TEXT(stored=True),

                # comments only
                issue_title=TEXT(stored=True, field_boost=100.0),
                issue_url=ID(stored=True),
                
                content=TEXT(stored=True, analyzer=stemming_analyzer)
        )


        # Now that we have a schema,
        # make an index!
        if not exists:
            self.ix = index.create_in(index_folder, schema)
        else:
            self.ix = index.open_dir(index_folder)


    # ------------------------------
    # IMPORTANT:
    # Define how to add documents


    def add_drive_file(self, writer, item, temp_dir, config, update=False):
        """
        Add a Google Drive document/file to a search index.
        If it is a document, extract the contents.
        """

        # There are two kinds of documents:
        # - documents with text that can be extracted (docx)
        # - everything else
        
        mimetype = re.split('[/\.]',item['mimeType'])[-1]
        mimemap = {
                'document' : 'docx',
        }

        content = ""
        if mimetype not in mimemap.keys():

            # Not a document - just a file
            print("Indexing Google Drive file \"%s\" of type %s"%(item['name'], mimetype))
            writer.delete_by_term('id',item['id'])

            # Index a plain google drive file
            writer.add_document(
                    id = item['id'],
                    kind = 'gdoc',
                    created_time = item['createdTime'],
                    modified_time = item['modifiedTime'],
                    indexed_time = datetime.now().replace(microsecond=0).isoformat(),
                    title = item['name'],
                    url = item['webViewLink'],
                    mimetype = mimetype,
                    owner_email = item['owners'][0]['emailAddress'],
                    owner_name = item['owners'][0]['displayName'],
                    repo_name='',
                    repo_url='',
                    github_user='',
                    issue_title='',
                    issue_url='',
                    content = content
            )


        else:
            # Document with text
            # Perform content extraction

            # -----------
            # docx Content Extraction:
            # 
            # We can only do this with .docx files
            # This is a file type we know how to convert
            # Construct the URL and download it

            print("Indexing Google Drive document \"%s\" of type %s"%(item['name'], mimetype))
            print(" > Extracting content")


            # Create a URL and a destination filename
            file_ext = mimemap[mimetype]
            file_url = "https://docs.google.com/document/d/%s/export?format=%s"%(item['id'], file_ext)

            # This re could probablybe improved
            name = re.sub('/','_',item['name'])

            # Now make the pandoc input/output filenames
            out_ext = 'txt'
            pandoc_fmt = 'plain'
            if name.endswith(file_ext):
                infile_name = name
                outfile_name = re.sub(file_ext,out_ext,infile_name)
            else:
                infile_name  = name+'.'+file_ext
                outfile_name = name+'.'+out_ext


            # Assemble input/output file paths
            fullpath_input = os.path.join(temp_dir,infile_name)
            fullpath_output = os.path.join(temp_dir,outfile_name)

            # Use requests.get to download url to file
            r = requests.get(file_url, allow_redirects=True)
            with open(fullpath_input, 'wb') as f:
                f.write(r.content)

            # Try to convert docx file to plain text
            try:
                output = pypandoc.convert_file(fullpath_input,
                                               pandoc_fmt,
                                               format='docx',
                                               outputfile=fullpath_output
                )
                assert output == ""
            except RuntimeError:
                print(" > XXXXXX Failed to index document \"%s\""%(item['name']))


            # If export was successful, read contents of markdown
            # into the content variable.
            if os.path.isfile(fullpath_output):
                # Export was successful
                with codecs.open(fullpath_output, encoding='utf-8') as f:
                    content = f.read()


            # No matter what happens, clean up.
            print(" > Cleaning up \"%s\""%item['name'])

            ## test
            #print(" ".join(['rm','-fr',fullpath_output]))
            #print(" ".join(['rm','-fr',fullpath_input]))

            # do it
            subprocess.call(['rm','-fr',fullpath_output])
            subprocess.call(['rm','-fr',fullpath_input])

            if update:
                print(" > Removing old record")
                writer.delete_by_term('id',item['id'])
            else:
                print(" > Creating a new record")

            writer.add_document(
                    id = item['id'],
                    kind = 'gdoc',
                    created_time = item['createdTime'],
                    modified_time = item['modifiedTime'],
                    indexed_time = datetime.now().replace(microsecond=0).isoformat(),
                    title = item['name'],
                    url = item['webViewLink'],
                    mimetype = mimetype,
                    owner_email = item['owners'][0]['emailAddress'],
                    owner_name = item['owners'][0]['displayName'],
                    repo_name='',
                    repo_url='',
                    github_user='',
                    issue_title='',
                    issue_url='',
                    content = content
            )




    # ------------------------------
    # Add a single github issue and its comments
    # to a search index.


    def add_issue(self, writer, issue, gh_token, config, update=True):
        """
        Add a Github issue/comment to a search index.
        """
        repo = issue.repository
        repo_name = repo.owner.login+"/"+repo.name
        repo_url = repo.html_url

        print("Indexing issue %s"%(issue.html_url))

        # Combine comments with their respective issues.
        # Otherwise just too noisy.
        issue_comment_content = issue.body.rstrip()
        issue_comment_content += "\n"

        # Handle the comments content
        if(issue.comments>0):

            comments = issue.get_comments()
            for comment in comments:

                issue_comment_content += comment.body.rstrip()
                issue_comment_content += "\n"

        # Now create the actual search index record
        created_time = clean_timestamp(issue.created_at)
        modified_time = clean_timestamp(issue.updated_at)
        indexed_time = clean_timestamp(datetime.now())

        # Add one document per issue thread,
        # containing entire text of thread.
        writer.add_document(
                id = issue.html_url,
                kind = 'issue',
                created_time = created_time,
                modified_time = modified_time,
                indexed_time = indexed_time,
                title = issue.title,
                url = issue.html_url,
                mimetype='',
                owner_email='',
                owner_name='',
                repo_name = repo_name,
                repo_url = repo_url,
                github_user = issue.user.login,
                issue_title = issue.title,
                issue_url = issue.html_url,
                content = issue_comment_content
        )



    # ------------------------------
    # Add a single github file 
    # to a search index.

    def add_ghfile(self, writer, d, gh_token, config, update=True):
        """
        Use a Github file API record to add a filename
        to the search index.
        """
        MARKDOWN_EXTS = ['.md','.markdown']

        repo = d['repo']
        org = d['org']
        repo_name = org + "/" + repo
        repo_url = "https://github.com/" + repo_name

        try:
            fpath = d['path']
            furl = d['url']
            fsha = d['sha']
            _, fname = os.path.split(fpath)
            _, fext = os.path.splitext(fpath)
        except:
            print(" > XXXXXXXX Failed to find file info.")
            return

        indexed_time = clean_timestamp(datetime.now())

        if fext in MARKDOWN_EXTS:
            print("Indexing markdown doc %s from repo %s"%(fname,repo_name))

            # Unpack the requests response and decode the content
            # 
            # don't forget the headers for private repos!
            # useful: https://bit.ly/2LSAflS

            headers = {'Authorization' : 'token %s'%(gh_token)}

            response = requests.get(furl, headers=headers)
            if response.status_code==200:
                jresponse = response.json()
                content = ""
                try:
                    binary_content = re.sub('\n','',jresponse['content'])
                    content = base64.b64decode(binary_content).decode('utf-8')
                except KeyError:
                    print(" > XXXXXXXX Failed to extract 'content' field. You probably hit the rate limit.")

            else:
                print(" > XXXXXXXX Failed to reach file URL. There may be a problem with authentication/headers.")
                return 

            usable_url = "https://github.com/%s/blob/master/%s"%(repo_name, fpath)

            # Now create the actual search index record
            writer.add_document(
                    id = fsha,
                    kind = 'markdown',
                    created_time = '',
                    modified_time = '',
                    indexed_time = indexed_time,
                    title = fname,
                    url = usable_url,
                    mimetype='',
                    owner_email='',
                    owner_name='',
                    repo_name = repo_name,
                    repo_url = repo_url,
                    github_user = '',
                    issue_title = '',
                    issue_url = '',
                    content = content
            )

        else:
            print("Indexing github file %s from repo %s"%(fname,repo_name))

            key = fname+"_"+fsha

            # Now create the actual search index record
            writer.add_document(
                    id = key,
                    kind = 'ghfile',
                    created_time = '',
                    modified_time = '',
                    indexed_time = indexed_time,
                    title = fname,
                    url = repo_url,
                    mimetype='',
                    owner_email='',
                    owner_name='',
                    repo_name = repo_name,
                    repo_url = repo_url,
                    github_user = '',
                    issue_title = '',
                    issue_url = '',
                    content = ''
            )




    # ------------------------------
    # Add a single github file 
    # to a search index.

    def add_emailthread(self, writer, d, config, update=True):
        """
        Use a Github file API record to add a filename
        to the search index.
        """
        indexed_time = clean_timestamp(datetime.now())

        # Now create the actual search index record
        writer.add_document(
                id = d['permalink'],
                kind = 'emailthread',
                created_time = '',
                modified_time = '',
                indexed_time = indexed_time,
                title = d['subject'],
                url = d['permalink'],
                mimetype='',
                owner_email='',
                owner_name=d['original_sender'],
                repo_name = '',
                repo_url = '',
                github_user = '',
                issue_title = '',
                issue_url = '',
                content = d['content']
        )




    # ------------------------------
    # Define how to update search index
    # using different kinds of collections


    # ------------------------------
    # Google Drive Files/Documents

    def update_index_gdocs(self, 
                           config):
        """
        Update the search index using a collection of 
        Google Drive documents and files.
        
        Uses the 'id' field to uniquely identify documents.

        Also see:
        https://developers.google.com/drive/api/v3/reference/files
        """

        # Updated algorithm:
        # - get set of indexed ids
        # - get set of remote ids
        # - drop indexed ids not in remote ids
        # - index all remote ids
        # - add hash check in add_


        # Get the set of indexed ids:
        # ------
        indexed_ids = set()
        p = QueryParser("kind", schema=self.ix.schema)
        q = p.parse("gdoc")
        with self.ix.searcher() as s:
            results = s.search(q,limit=None)
            for result in results:
                indexed_ids.add(result['id'])


        # Get the set of remote ids:
        # ------
        # Start with google drive api object
        gd = GDrive()
        service = gd.get_service()
        drive = service.files()

        # Now index all the docs in the google drive folder

        # The trick is to set next page token to None 1st time thru (fencepost)
        nextPageToken = None

        # Use the pager to return all the things
        remote_ids = set()
        full_items = {}
        while True:
            ps = 100
            results = drive.list(
                    pageSize=ps,
                    pageToken=nextPageToken,
                    fields = "nextPageToken, files(id, kind, createdTime, modifiedTime, mimeType, name, owners, webViewLink)",
                    spaces="drive"
            ).execute()

            nextPageToken = results.get("nextPageToken")
            files = results.get("files",[])
            for f in files:
                
                # Add all remote docs to a set
                remote_ids.add(f['id'])

                # Also store the doc
                full_items[f['id']] = f
            
            ## Shorter:
            #break
            # Longer:
            if nextPageToken is None:
                break


        writer = self.ix.writer()
        count = 0
        temp_dir = tempfile.mkdtemp(dir=os.getcwd())
        print("Temporary directory: %s"%(temp_dir))



        # Drop any id in indexed_ids
        # not in remote_ids
        drop_ids = indexed_ids - remote_ids
        for drop_id in drop_ids:
            writer.delete_by_term('id',drop_id)


        # Update any id in indexed_ids
        # and in remote_ids
        update_ids = indexed_ids & remote_ids
        for update_id in update_ids:
            # cop out
            writer.delete_by_term('id',update_id)
            item = full_items[update_id]
            self.add_drive_file(writer, item, temp_dir, config, update=True)
            count += 1


        # Add any id not in indexed_ids
        # and in remote_ids
        add_ids = remote_ids - indexed_ids
        for add_id in add_ids:
            item = full_items[add_id]
            self.add_drive_file(writer, item, temp_dir, config, update=False)
            count += 1


        print("Cleaning temporary directory: %s"%(temp_dir))
        subprocess.call(['rm','-fr',temp_dir])

        writer.commit()
        print("Done, updated %d documents in the index" % count)


    # ------------------------------
    # Github Issues/Comments

    def update_index_issues(self, gh_token, config):
        """
        Update the search index using a collection of 
        Github repo issues and comments.
        """
        # Updated algorithm:
        # - get set of indexed ids
        # - get set of remote ids
        # - drop indexed ids not in remote ids
        # - index all remote ids

        # Get the set of indexed ids:
        # ------
        indexed_issues = set()
        p = QueryParser("kind", schema=self.ix.schema)
        q = p.parse("issue")
        with self.ix.searcher() as s:
            results = s.search(q,limit=None)
            for result in results:
                indexed_issues.add(result['id'])


        # Get the set of remote ids:
        # ------
        # Start with api object
        g = Github(gh_token)

        # Now index all issue threads in the user-specified repos

        # Start by collecting all the things
        remote_issues = set()
        full_items = {}

        # Iterate over each repo 
        list_of_repos = config['repositories']
        for r in list_of_repos:

            if '/' not in r:
                err = "Error: specify org/reponame or user/reponame in list of repos"
                raise Exception(err)

            this_org, this_repo = re.split('/',r)
            try:
                org = g.get_organization(this_org)
                repo = org.get_repo(this_repo)
            except:
                print("Error: could not gain access to repository %s"%(r))
                continue

            # Iterate over each issue thread
            issues = repo.get_issues()
            for issue in issues:

                # For each issue/comment URL,
                # grab the key and store the 
                # corresponding issue object
                key = issue.html_url
                value = issue

                remote_issues.add(key)
                full_items[key] = value

        writer = self.ix.writer()
        count = 0

        # Drop any issues in indexed_issues
        # not in remote_issues
        drop_issues = indexed_issues - remote_issues
        for drop_issue in drop_issues:
            writer.delete_by_term('id',drop_issue)


        # Update any issue in indexed_issues
        # and in remote_issues
        update_issues = indexed_issues & remote_issues
        for update_issue in update_issues:
            # cop out
            writer.delete_by_term('id',update_issue)
            item = full_items[update_issue]
            self.add_issue(writer, item, gh_token, config, update=True)
            count += 1


        # Add any issue not in indexed_issues
        # and in remote_issues
        add_issues = remote_issues - indexed_issues
        for add_issue in add_issues:
            item = full_items[add_issue]
            self.add_issue(writer, item, gh_token, config, update=False)
            count += 1


        writer.commit()
        print("Done, updated %d documents in the index" % count)



    # ------------------------------
    # Github Files

    def update_index_ghfiles(self, gh_token, config): 
        """
        Update the search index using a collection of 
        files (and, separately, Markdown files) from 
        a Github repo.
        """
        # Updated algorithm:
        # - get set of indexed ids
        # - get set of remote ids
        # - drop indexed ids not in remote ids
        # - index all remote ids

        # Get the set of indexed ids:
        # ------
        indexed_ids = set()
        p = QueryParser("kind", schema=self.ix.schema)
        q = p.parse("ghfiles")
        with self.ix.searcher() as s:
            results = s.search(q,limit=None)
            for result in results:
                indexed_ids.add(result['id'])

        q = p.parse("markdown")
        with self.ix.searcher() as s:
            results = s.search(q,limit=None)
            for result in results:
                indexed_ids.add(result['id'])

        # Get the set of remote ids:
        # ------
        # Start with api object
        g = Github(gh_token)

        # Now index all the files.

        # Start by collecting all the things
        remote_ids = set()
        full_items = {}

        # Iterate over each repo 
        list_of_repos = config['repositories']
        for r in list_of_repos:

            if '/' not in r:
                err = "Error: specify org/reponame or user/reponame in list of repos"
                raise Exception(err)

            this_org, this_repo = re.split('/',r)
            try:
                org = g.get_organization(this_org)
                repo = org.get_repo(this_repo)
            except:
                print("Error: could not gain access to repository %s"%(r))
                continue


            # Get head commit
            commits = repo.get_commits()
            try:
                last = commits[0]
                sha = last.sha
            except GithubException:
                print("Error: could not get commits from repository %s"%(r))
                continue

            # Get all the docs
            tree = repo.get_git_tree(sha=sha, recursive=True)
            docs = tree.raw_data['tree']
            print("Parsing file ids from repository %s"%(r))

            for d in docs:

                # For each doc, get the file extension
                # and decide what to do with it.

                fpath = d['path']
                _, fname = os.path.split(fpath)
                _, fext = os.path.splitext(fpath)

                key = d['sha']

                d['org'] = this_org
                d['repo'] = this_repo
                value = d

                remote_ids.add(key)
                full_items[key] = value

        writer = self.ix.writer()
        count = 0

        # Drop any id in indexed_ids
        # not in remote_ids
        drop_ids = indexed_ids - remote_ids
        for drop_id in drop_ids:
            writer.delete_by_term('id',drop_id)


        # Update any id in indexed_ids
        # and in remote_ids
        update_ids = indexed_ids & remote_ids
        for update_id in update_ids:
            # cop out: just delete and re-add
            writer.delete_by_term('id',update_id)
            item = full_items[update_id]
            self.add_ghfile(writer, item, gh_token, config, update=True)
            count += 1


        # Add any issue not in indexed_ids
        # and in remote_ids
        add_ids = remote_ids - indexed_ids
        for add_id in add_ids:
            item = full_items[add_id]
            self.add_ghfile(writer, item, gh_token, config, update=False)
            count += 1


        writer.commit()
        print("Done, updated %d Github files in the index" % count)



    # ------------------------------
    # Groups.io Emails


<<<<<<< HEAD
    def update_index_groupsioemails(self, groupsio_token, config):
        """
        Update the search index using the email archives
        of groups.io groups.

        This requires the use of a spider.
        RELEASE THE SPIDER!!!
        """
        spider = GroupsIOArchivesCrawler(groupsio_token,'dcppc')

        # - ask spider to crawl the archives
        spider.crawl_group_archives()

        # - ask spider for list of all email records
        #   - 1 email = 1 dictionary
        #   - email records compiled by the spider
        archives = spider.get_archives()

        # - email object is sent off to add email method

        print("Finished indexing groups.io emails")
=======
    def update_index_emailthreads(self, groupsio_token, config):
        """
        Update the search index using the email archives
        of groups.io groups. This method looks deceptively
        simple, all the logic is hidden in the spider
        (groupsio_util.py).

        RELEASE THE SPIDER!!!
        """
        # Algorithm:
        # - get set of indexed ids
        # - get set of remote ids
        # - drop indexed ids not in remote ids
        # - index all remote ids

        # Get the set of indexed ids:
        # ------
        indexed_ids = set()
        p = QueryParser("kind", schema=self.ix.schema)
        q = p.parse("emailthread")
        with self.ix.searcher() as s:
            results = s.search(q,limit=None)
            for result in results:
                indexed_ids.add(result['id'])

        # Get the set of remote ids:
        # ------
        spider = GroupsIOArchivesCrawler(groupsio_token,'dcppc')

        # ask spider to crawl the archives
        spider.crawl_group_archives()

        # now spider.archives is a list of dictionaries
        # that each represent a thread:
        #   thread = {
        #           'permalink' : permalink,
        #           'subject' : subject,
        #           'original_sender' : original_sender,
        #           'content' : full_content
        #   }
        #
        # It is hard to reliablly extract more information
        # than that from the email thread.

        # archives is a dictionary
        # keys are IDs (urls)
        # values are dictionaries
        archives = spider.get_archives()

        # Start by collecting all the things
        remote_ids = set()
        for k in archives.keys():
            remote_ids.add(k)

        writer = self.ix.writer()
        count = 0

        # Drop any id in indexed_ids
        # not in remote_ids
        drop_ids = indexed_ids - remote_ids
        for drop_id in drop_ids:
            writer.delete_by_term('id',drop_id)

        # Update any id in indexed_ids
        # and in remote_ids
        update_ids = indexed_ids & remote_ids
        for update_id in update_ids:
            # cop out: just delete and re-add
            writer.delete_by_term('id',update_id)
            item = archives[update_id]
            self.add_emailthread(writer, item, config, update=True)
            count += 1

        # Add any issue not in indexed_ids
        # and in remote_ids
        add_ids = remote_ids - indexed_ids
        for add_id in add_ids:
            item = archives[add_id]
            self.add_emailthread(writer, item, config, update=False)
            count += 1

        writer.commit()
        print("Done, updated %d Groups.io email threads in the index" % count)
>>>>>>> 3311ccf4


    # ---------------------------------
    # Search results bundler


    def create_search_result(self, results):

        # Allow larger fragments
        results.fragmenter.maxchars = 300

        # Show more context before and after
        results.fragmenter.surround = 50

        search_results = []
        for r in results:

            # Note: this is where we package things up 
            # for the Jinja template "search.html".
            # For example, the Jinja template
            # contains a {% for e in entries %}
            # and then an {{e.score}}

            sr = SearchResult()
            sr.score = r.score

            # IMPORTANT:
            # update search.html with what you want to see
            # in each search result's "metadata" (links,
            # parent repos, users, etc.)

            # sr variables are available in Jinja
            # r variables are from documents (follow schema)

            sr.id = r['id']
            sr.kind = r['kind']

            sr.created_time = r['created_time']
            sr.modified_time = r['modified_time']
            sr.indexed_time = r['indexed_time']

            sr.title = r['title']
            sr.url = r['url']

            sr.mimetype = r['mimetype']

            sr.owner_email = r['owner_email']
            sr.owner_name = r['owner_name']

            sr.repo_name = r['repo_name']
            sr.repo_url = r['repo_url']

            sr.issue_title = r['issue_title']
            sr.issue_url = r['issue_url']

            sr.github_user = r['github_user']

            sr.content = r['content']

            highlights = r.highlights('content')
            if not highlights:
                # just use the first 1,000 words of the document
                highlights = self.cap(r['content'], 1000)

            highlights = self.html_parser.unescape(highlights)
            html = self.markdown(highlights)
            html = re.sub(r'\n','<br />',html)
            sr.content_highlight = html

            search_results.append(sr)

        return search_results




    def search(self, query_list, fields=None):

        with self.ix.searcher() as searcher:
            query_string = " ".join(query_list)
            query = None
            if "\"" in query_string or ":" in query_string:
                query = QueryParser("content", self.schema).parse(query_string)
            elif len(fields) == 1 and fields[0] == "filename":
                pass
            elif len(fields) == 2:
                pass
            else:
                # If the user does not specify a field,
                # these are the fields that are actually searched
                fields = ['title',
                          'content']
            if not query:
                query = MultifieldParser(fields, schema=self.ix.schema).parse(query_string)
            parsed_query = "%s" % query
            print("query: %s" % parsed_query)
            results = searcher.search(query, terms=False, scored=True, groupedby="kind")
            search_result = self.create_search_result(results)

        return parsed_query, search_result



    def cap(self, s, l):
        return s if len(s) <= l else s[0:l - 3] + '...'

    def get_document_total_count(self):
        p = QueryParser("kind", schema=self.ix.schema)

        counts = {
                "gdoc" : None,
                "issue" : None,
                "ghfile" : None,
                "markdown" : None,
                "emailthread" : None,
                "total" : None
        }
        for key in counts.keys():
            q = p.parse(key)
            with self.ix.searcher() as s:
                results = s.search(q,limit=None)
                counts[key] = len(results)

        counts['total'] = sum(counts[k] for k in counts.keys())

        return counts


    def get_list(self,doctype):
        """
        Get a listing of all files, 
        so we can construct the page that 
        lists everyone and everything that
        centillion indexes.
        """
        # Unfortunately, we have to treat
        # each doctype separately, b/c of
        # what is most relevant to display
        # in the everything-list.
        item_keys=''
        if doctype=='gdoc':
            item_keys = ['title','owner_name','url','mimetype']
        elif doctype=='emailthread':
            item_keys = ['title','owner_name','url']
        elif doctype=='issue':
            item_keys = ['title','repo_name','repo_url','url']
        elif doctype=='ghfile':
            item_keys = ['title','repo_name','repo_url','url']
        elif doctype=='markdown':
            item_keys = ['title','repo_name','repo_url','url']
        else:
            raise Exception("Could not find document of type %s"%(doctype))

        json_results = []

        p = QueryParser("kind", schema=self.ix.schema)
        q = p.parse(doctype)
        with self.ix.searcher() as s:
            results = s.search(q,limit=None)
            for r in results:
                d = {}
                for k in item_keys:
                    d[k] = r[k]
                json_results.append(d)

        return json_results


if __name__ == "__main__":

    raise Exception("Error: main method not implemented (fix groupsio credentials first)")

    search = Search("search_index")

    from get_centillion_config import get_centillion_config
    config = get_centillion_config('config_centillion.json')

    gh_token = os.environ['GITHUB_TOKEN']

    search.update_index_issues(gh_token,config)
    search.update_index_gdocs(config)
<|MERGE_RESOLUTION|>--- conflicted
+++ resolved
@@ -855,29 +855,6 @@
     # Groups.io Emails
 
 
-<<<<<<< HEAD
-    def update_index_groupsioemails(self, groupsio_token, config):
-        """
-        Update the search index using the email archives
-        of groups.io groups.
-
-        This requires the use of a spider.
-        RELEASE THE SPIDER!!!
-        """
-        spider = GroupsIOArchivesCrawler(groupsio_token,'dcppc')
-
-        # - ask spider to crawl the archives
-        spider.crawl_group_archives()
-
-        # - ask spider for list of all email records
-        #   - 1 email = 1 dictionary
-        #   - email records compiled by the spider
-        archives = spider.get_archives()
-
-        # - email object is sent off to add email method
-
-        print("Finished indexing groups.io emails")
-=======
     def update_index_emailthreads(self, groupsio_token, config):
         """
         Update the search index using the email archives
@@ -961,7 +938,6 @@
 
         writer.commit()
         print("Done, updated %d Groups.io email threads in the index" % count)
->>>>>>> 3311ccf4
 
 
     # ---------------------------------
