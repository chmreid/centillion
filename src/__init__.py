--- conflicted
+++ resolved
@@ -1,8 +1,4 @@
 from . import search
 from . import webapp
 
-<<<<<<< HEAD
-__version__="1.7.2"
-=======
-__version__="1.7.3"
->>>>>>> 9aca2480
+__version__="1.7.3"